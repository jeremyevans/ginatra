module Ginatra
  # Convenience class for me!
  class RepoList
    include Singleton
<<<<<<< HEAD
=======
    attr_accessor :list
    def initialize

      self.list = []
      self.refresh
    end
>>>>>>> f90e728a
    
    def self.list
<<<<<<< HEAD
      Dir.entries(Ginatra::Config.git_dir).
                     delete_if{ |e| Ginatra::Config.ignored_files.include?(e) }.
                     map!{ |e| File.expand_path(e, Ginatra::Config.git_dir) }.
                     map!{ |e| Repo.new(e) }
=======
      self.instance.refresh
      self.instance.list
>>>>>>> f90e728a
    end

    def refresh
      Dir.entries(Ginatra::Config.git_dir).
        delete_if{ |e| Ginatra::Config.ignored_files.include?(e) }.
        each { |e| add(e) }
    end

    def add(e, path = File.expand_path(e, Ginatra::Config.git_dir))
      unless self.has_repo?(e)
        list << Repo.new(path)
      end
    end

    def has_repo?(local_param)
      l = local_param.sub(/\.git$/,'')
      list.find { |r| r.param == l } ? true : false
    end

    def find(local_param)
      if repo = list.find { |r| r.param == local_param }
        repo
      else
        refresh
        list.find { |r| r.param == local_param }
      end
    end

    def self.find(local_param)
      self.instance.find(local_param)
    end

    def self.method_missing(sym, *args, &block)
      instance.send(sym, *args, &block)
    end
  end

  class MultiRepoList < RepoList
    def self.list
      Ginatra::Config.git_dirs.map! do |git_dir|
        files = Dir.glob(git_dir)
        files.delete_if { |e| Ginatra::Config.ignored_files.include?(e) }
        files.map! { |e| File.expand_path(e) }
      end.flatten.map! { |e| Repo.new(e) }
    end
  end
end<|MERGE_RESOLUTION|>--- conflicted
+++ resolved
@@ -2,26 +2,15 @@
   # Convenience class for me!
   class RepoList
     include Singleton
-<<<<<<< HEAD
-=======
     attr_accessor :list
     def initialize
-
       self.list = []
       self.refresh
     end
->>>>>>> f90e728a
     
     def self.list
-<<<<<<< HEAD
-      Dir.entries(Ginatra::Config.git_dir).
-                     delete_if{ |e| Ginatra::Config.ignored_files.include?(e) }.
-                     map!{ |e| File.expand_path(e, Ginatra::Config.git_dir) }.
-                     map!{ |e| Repo.new(e) }
-=======
       self.instance.refresh
       self.instance.list
->>>>>>> f90e728a
     end
 
     def refresh
