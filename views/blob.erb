--- conflicted
+++ resolved
@@ -1,17 +1,5 @@
-<<<<<<< HEAD
-<%= partial(:header, :locals => {:repo => @repo}) %>
-<h3>Blob: <%= params[:blob] || params[:splat].first %></h3>
-<div class="active">
-  <div class="blob">
-    <h4><img src="<%= prefix_url("img/doc.png") %>" /><%= @blob.name %></h4>
-    <pre><code><%= @blob.data %></code></pre>
-  </div>
-  <div class="clearfix">&nbsp;</div>
-</div>
-=======
 <%= partial :header, :locals => {:repo => @repo} %>
 <%= partial :tree_nav %>
 
 <p><i class="icon-file"></i> <%= @blob.name %></p>
-<pre><code><%= @blob.data %></code></pre>
->>>>>>> 414f0046
+<pre><code><%= @blob.data %></code></pre>