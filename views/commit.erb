<%= partial(:header, :locals => {:repo => @repo}) %>
<h3>Commit: <%= @commit.id %></h3>
<div class="active">
  <div class="commit">
    <%= partial(:commit_info_box, 
                :locals => { :repo => @repo, 
                             :commit => @commit }) %>
    <%= actor_boxes @commit %>
  </div>
<<<<<<< HEAD
  <div class="commit-message"><%= h(@commit.message.split("\n").join("<br />")) %></div>
=======
  <div class="commit-message"><%=simple_format @commit.message %></div>
>>>>>>> f13efb26
    <%= file_listing(@commit) %>
  <div class="commit-diff">
    <% count = 0 %>
    <% @commit.diffs.select{|d| !d.deleted_file && ! d.new_file}.each do |diff| %>
<<<<<<< HEAD
    <% count += 1%>
    
      <h4><img src="/img/doc.png" /><a name='file_<%= count %>'><%= diff.b_path %></a></h4>
      <div class="CodeRay"><%= diff_highlight( diff.diff ) %></div>
=======
      <h4><img src="/img/doc.png" /><%= diff.b_path %></h4>
      <pre><code class="diff"><%=h diff.diff %></code></pre>
>>>>>>> f13efb26
    <% end %>
  </div>
</div><|MERGE_RESOLUTION|>--- conflicted
+++ resolved
@@ -7,24 +7,15 @@
                              :commit => @commit }) %>
     <%= actor_boxes @commit %>
   </div>
-<<<<<<< HEAD
-  <div class="commit-message"><%= h(@commit.message.split("\n").join("<br />")) %></div>
-=======
-  <div class="commit-message"><%=simple_format @commit.message %></div>
->>>>>>> f13efb26
+  <div class="commit-message"><%= simple_format(h(@commit.message)) %></div>
     <%= file_listing(@commit) %>
   <div class="commit-diff">
     <% count = 0 %>
     <% @commit.diffs.select{|d| !d.deleted_file && ! d.new_file}.each do |diff| %>
-<<<<<<< HEAD
-    <% count += 1%>
+      <% count += 1%>
     
       <h4><img src="/img/doc.png" /><a name='file_<%= count %>'><%= diff.b_path %></a></h4>
-      <div class="CodeRay"><%= diff_highlight( diff.diff ) %></div>
-=======
-      <h4><img src="/img/doc.png" /><%= diff.b_path %></h4>
-      <pre><code class="diff"><%=h diff.diff %></code></pre>
->>>>>>> f13efb26
+      <pre class="diff"><%=h diff.diff %></pre>
     <% end %>
   </div>
 </div>