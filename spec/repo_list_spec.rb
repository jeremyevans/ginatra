require File.join(File.dirname(__FILE__), "spec_helper")
describe "Ginatra" do
  
  describe "RepoList" do

    before do
<<<<<<< HEAD
      @repo_list = Ginatra::RepoList
      @repo = @repo_list.find("test")
=======
      @repo_list = Ginatra::RepoList.list
      @repo = Ginatra::RepoList.find("test")
>>>>>>> f90e728a
    end

    it "should be an array of `Ginatra::Repo`s" do
      @repo_list.list.each { |r| r.should be_an_instance_of(Ginatra::Repo)}
    end

    it "should contain the test repo" do
      @repo_list.list.include?(@repo)
    end

  end
end<|MERGE_RESOLUTION|>--- conflicted
+++ resolved
@@ -4,21 +4,16 @@
   describe "RepoList" do
 
     before do
-<<<<<<< HEAD
-      @repo_list = Ginatra::RepoList
-      @repo = @repo_list.find("test")
-=======
       @repo_list = Ginatra::RepoList.list
       @repo = Ginatra::RepoList.find("test")
->>>>>>> f90e728a
     end
 
     it "should be an array of `Ginatra::Repo`s" do
-      @repo_list.list.each { |r| r.should be_an_instance_of(Ginatra::Repo)}
+      @repo_list.each { |r| r.should be_an_instance_of(Ginatra::Repo)}
     end
 
     it "should contain the test repo" do
-      @repo_list.list.include?(@repo)
+      @repo_list.include?(@repo)
     end
 
   end
